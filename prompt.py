#!/usr/bin/env python
"""
Define a command line interface class for NEO blockchain data and run it using
the (external) twisted package.
"""

import json
import logging
import datetime
import math
import time
import gc

from twisted.internet import reactor, task  # https://twistedmatrix.com/trac/
from autologging import logged

from neo.IO.MemoryStream import StreamManager
from neo.Network.NodeLeader import NodeLeader
import resource
from neo.Core.Blockchain import Blockchain
from neo.Implementations.Blockchains.LevelDB.LevelDBBlockchain import LevelDBBlockchain
from neo import Settings

from prompt_toolkit import prompt
from prompt_toolkit.styles import style_from_dict
from prompt_toolkit.shortcuts import print_tokens
from prompt_toolkit.token import Token
from prompt_toolkit.contrib.completers import WordCompleter
from prompt_toolkit.history import InMemoryHistory

logname = 'prompt.log'

logging.basicConfig(
     level=logging.DEBUG,
     filemode='a',
     filename=logname,
     format="%(levelname)s:%(name)s:%(funcName)s:%(message)s")

blockchain = LevelDBBlockchain(Settings.LEVELDB_PATH)
Blockchain.RegisterBlockchain(blockchain)

example_style = style_from_dict({
    # User input.
    Token: '#ff0066',

    # Prompt.
    Token.Username: '#884444',
    Token.At: '#00aa00',
    Token.Colon: '#00aa00',
    Token.Pound: '#00aa00',
    Token.Host: '#000088 bg:#aaaaff',
    Token.Path: '#884444 underline',
})


@logged
class PromptInterface(object):
    go_on = True
    completer = WordCompleter(['block',
                                'tx',
                                'header',
                                'mem', 'help',
                                'state',
                                'node',
                                'exit',
                                'quit',
                                'config',
                                'db',
                                'log'])
    commands = ['quit',
                'help',
                'block {index/hash}',
                'header {index/hash}',
                'tx {hash}',
                'mem',
                'nodes',
                'state',
                'config {node, db} int int'
                'config log on/off'
                'pause',
                ]
    token_style = style_from_dict({
        Token.Command: '#ff0066',
        Token.Neo: '#0000ee',
        Token.Default: '#00ee00',
        Token.Number: "#ffffff",
    })
    history = InMemoryHistory()
    start_height = Blockchain.Default().Height
    start_dt = datetime.datetime.utcnow()
    node_leader = None
    paused = False


    def paused_loop(self):
        while self.paused:
#            self.__log.debug("paused...")
            time.sleep(1)


    def get_bottom_toolbar(self, cli=None):
        try:
            return [(Token.Command, 'Progress: '),
                    (Token.Number, str(Blockchain.Default().Height)),
                    (Token.Neo, '/'),
                    (Token.Number, str(Blockchain.Default().HeaderHeight))]
        except Exception as e:
            print('couldnt get toolbar: %s' % e)
            return []


    def quit(self):
        print('Shutting down. This may take a bit...')
        self.go_on = False
        self.paused = False
        Blockchain.Default().Dispose()
        reactor.stop()
        self.node_leader.Shutdown()


    def help(self):
        tokens = []
        for c in self.commands:
            cmd_pair = (Token.Command, '%s\n' % c)
            tokens.append(cmd_pair)
        print_tokens(tokens, self.token_style)


    def toggle_pause(self):
        self.paused = not self.paused
        if self.paused:
            print('... pausing execution')
            reactor.callLater(1, self.paused_loop)
        else:
            print('resusiming execution ...')
#            reactor.run()


    def show_state(self):
        height = Blockchain.Default().Height
<<<<<<< HEAD
        headers = Blockchain.Default().HeaderHeight - 1
=======
        headers = Blockchain.Default().HeaderHeight

>>>>>>> 931a9957
        diff = height - self.start_height
        now = datetime.datetime.utcnow()
        difftime = now - self.start_dt
        mins = difftime / datetime.timedelta(minutes=1)
        bpm = 0
        if diff > 0 and mins > 0:
            bpm = diff / mins

        out = 'Progress: %s / %s\n' % (height, headers)
        out += 'Block Cache length %s\n' % Blockchain.Default().BlockCacheCount
        out += 'Blocks since program start %s\n' % diff
        out += 'Time elapsed %s mins\n' % mins
        out += 'blocks per min %s \n' % bpm
#        out += "Node Req Part, Max: %s %s\n" % (self.node_leader.BREQPART, self.node_leader.BREQMAX)
#        out += "DB Cache Lim, Miss Lim %s %s\n" % (Blockchain.Default().CACHELIM, Blockchain.Default().CMISSLIM)
        tokens = [(Token.Number, out)]
        print_tokens(tokens, self.token_style)


    def show_nodes(self):
        if self.node_leader and len(self.node_leader.Peers):
            out = ''
            for peer in self.node_leader.Peers:
                out+='Peer %s - IO: %s\n' % (peer.Name(), peer.IOStats())
            print_tokens([(Token.Number, out)], self.token_style)
        else:
            print('Not connected yet\n')


    def show_block(self, args):
        item = self.get_arg(args)
        txarg = self.get_arg(args, 1)

        if item is not None:
            block = Blockchain.Default().GetBlock(item)
            if block is not None:
                bjson = json.dumps(block.ToJson(), indent=4)
                tokens = [(Token.Number, bjson)]
                print_tokens(tokens, self.token_style)
                print('\n')
                if txarg and 'tx' in txarg:
                    for tx in block.Transactions:
                        self.show_tx([tx])

            else:
                print("could not locate block %s" % item)
        else:
            print("please specify a block")


    def show_header(self, args):
        item = self.get_arg(args)

        if item is not None:
            header = Blockchain.Default().GetHeaderBy(item)
            if header is not None:
                print(json.dumps(header.ToJson(), indent=4))

            else:
                print("could not locate Header %s \n" % item)
        else:
            print("please specify a header")


    def show_tx(self, args):
        item = self.get_arg(args)

        if item is not None:
            try:
                tx,height = Blockchain.Default().GetTransaction(item)
                if height  > -1:
                    bjson = json.dumps(tx.ToJson(), indent=4)
                    tokens = [(Token.Command, bjson)]
                    print_tokens(tokens, self.token_style)
                    print('\n')
            except Exception as e:
                print("Could not find transaction with id %s " % item)
                print("Please specify a tx hash like 'db55b4d97cf99db6826967ef4318c2993852dff3e79ec446103f141c716227f6'")
        else:
            print("please specify a tx hash")


    def show_account_state(self, args):
        item = self.get_arg(args)
        print("account to show %s " % item)

        if item is not None:
            account = Blockchain.Default().GetAccountState(item, print_all_accounts=True)
            if account is not None:
                bjson = json.dumps(account.ToJson(), indent=4)
                tokens = [(Token.Number, bjson)]
                print_tokens(tokens, self.token_style)
                print('\n')

            else:
                print("account %s not found" % item)
        else:
            print("please specify an account address")

    def show_asset_state(self, args):
        item = self.get_arg(args)
        print("asset to show %s " % item)

        if item is not None:
            asset = Blockchain.Default().GetAssetState(item)

            if asset is not None:
                bjson = json.dumps(asset.ToJson(), indent=4)
                tokens = [(Token.Number, bjson)]
                print_tokens(tokens, self.token_style)
                print('\n')
            else:
                print("asset %s not found" % item)
        else:
            print("please specify an asset hash")

    def show_contract_state(self, args):
        item = self.get_arg(args)

        if item is not None:
            if item.lower() == 'all':
                contracts = Blockchain.Default().ShowAllContracts()
                print("contracts: %s " % contracts)

            else:
                contract = Blockchain.Default().GetContract(item)
                if contract is not None:
                    bjson = json.dumps(contract.ToJson(), indent=4)
                    tokens = [(Token.Number, bjson)]
                    print_tokens(tokens, self.token_style)
                    print('\n')
        else:
            print("please specify a contract")


    def show_spent_coins(self, args):
        item = self.get_arg(args)

        if item is not None:
            if item.lower() == 'all':
                coins = Blockchain.Default().GetAllSpentCoins()
                print("coins %s " % coins)

            else:
                coin = Blockchain.Default().GetSpentCoins(item)
                if coin is not None:
                    bjson = json.dumps(coin.ToJson(), indent=4)
                    tokens = [(Token.Number, bjson)]
                    print_tokens(tokens, self.token_style)
                    print("\n")
        else:
            print("please specify a tx hash")


    def show_mem(self):
        total = resource.getrusage(resource.RUSAGE_SELF).ru_maxrss
        totalmb = total / 1000000
        out = "Total: %s MB\n" % totalmb
        out += "total buffers %s\n" % StreamManager.TotalBuffers()
        print_tokens([(Token.Number, out)], self.token_style)


    def configure(self, args):
        what = self.get_arg(args)

        if what == 'node':
            c1 = self.get_arg(args,1, convert_to_int=True)
            c2 = self.get_arg(args, 2, convert_to_int=True)

            if not c1:
                print("please provide settings. arguments must be integers")

            if c1 is not None and c1 > 1:
                if c1 > 200:
                    c1 = 200
                    print("Node request part must be less than 201")
                self.node_leader.BREQPART = c1
                print("Set Node Request Part to %s " % c1)
            if c2 is not None and c2 >= self.node_leader.BREQPART:
                self.node_leader.BREQMAX = c2
                print("Set Node Request Max to %s " % c2)
            self.show_state()

        elif what == 'db':
            c1 = self.get_arg(args, 1, convert_to_int=True)
            c2 = self.get_arg(args, 2, convert_to_int=True)
            if c1 is not None and c1 > 1:
                Blockchain.Default().CACHELIM = c1
                print("Set DB Cache Limit to %s " % c1)
            if c2 is not None and c2 >= self.node_leader.BREQPART:
                Blockchain.Default().CMISSLIM = c2
                print("Set DB Cache Miss Limit %s " % c2)
            self.show_state()

        elif what == 'log' or what == 'logs':
            c1 = self.get_arg(args, 1).lower()
            if c1 is not None:
                if c1 == 'on' or c1 == '1':
                    print("turning on logging")
                    logger = logging.getLogger()
                    logger.setLevel(logging.DEBUG)
                if c1 == 'off' or c1 == '0':
                    print("turning off logging")
                    logger = logging.getLogger()
                    logger.setLevel(logging.ERROR)

            else:
                print("cannot configure log.  Please specify on or off")
        else:
            print("cannot configure %s " % what)
            print("Try 'config node 100 1000' or config db 1000 4' or config log on/off")


    def get_arg(self, arguments, index=0, convert_to_int=False):
        try:
            arg = arguments[index]
            if convert_to_int:
                return int(arg)
            return arg
        except Exception as e:
            pass
        return None


    def parse_result(self, result):
        if len(result):
            commandParts = [s for s in result.split()]
            return commandParts[0], commandParts[1:]
        return None, None


    def run(self):
        dbloop = task.LoopingCall(Blockchain.Default().PersistBlocks)
        dbloop.start(.1)

        Blockchain.Default().PersistBlocks()

        self.node_leader = NodeLeader.Instance()

        tokens = [(Token.Neo, 'NEO'),
                        (Token.Default,' cli. Type '),
                        (Token.Command, "'help' "),
                        (Token.Default, 'to get started')]

        print_tokens(tokens, self.token_style)
        print("\n")

        while self.go_on:

            result = prompt("neo> ",
                            completer=self.completer,
                            history=self.history,
                            get_bottom_toolbar_tokens=self.get_bottom_toolbar,
                            style=self.token_style)

            command, arguments = self.parse_result(result)

            if command:
                command = command.lower()

                if command == 'help':
                    self.help()
                elif command == 'state':
                    self.show_state()
                elif command == 'mem':
                    self.show_mem()
                elif command in ['pause', 'unpause', 'resume']:
                    self.toggle_pause()
                elif command in ['quit', 'exit']:
                    self.quit()
                elif command in ['nodes', 'node']:
                    self.show_nodes()
                elif command == 'block':
                    self.show_block(arguments)
                elif command == 'tx':
                    self.show_tx(arguments)
                elif command == 'header':
                    self.show_header(arguments)
                elif command == 'account':
                    self.show_account_state(arguments)
<<<<<<< HEAD
                elif command == 'contract':
=======
                elif command == 'asset':
                    self.show_asset_state(arguments)
                elif command =='contract':
>>>>>>> 931a9957
                    self.show_contract_state(arguments)
                elif command == 'sc':
                    self.show_spent_coins(arguments)
                elif command == 'config':
                    self.configure(arguments)
                else:
                    print('command %s not found' % command)

            else:
                pass


if __name__ == "__main__":

    cli = PromptInterface()

    reactor.suggestThreadPoolSize(15)
    reactor.callInThread(cli.run)
    NodeLeader.Instance().Start()
    reactor.run()<|MERGE_RESOLUTION|>--- conflicted
+++ resolved
@@ -1,7 +1,8 @@
 #!/usr/bin/env python
+
+
 """
-Define a command line interface class for NEO blockchain data and run it using
-the (external) twisted package.
+
 """
 
 import json
@@ -10,16 +11,19 @@
 import math
 import time
 import gc
-
-from twisted.internet import reactor, task  # https://twistedmatrix.com/trac/
-from autologging import logged
-
 from neo.IO.MemoryStream import StreamManager
 from neo.Network.NodeLeader import NodeLeader
+
 import resource
+
 from neo.Core.Blockchain import Blockchain
 from neo.Implementations.Blockchains.LevelDB.LevelDBBlockchain import LevelDBBlockchain
 from neo import Settings
+
+
+from twisted.internet import reactor, task
+
+from autologging import logged
 
 from prompt_toolkit import prompt
 from prompt_toolkit.styles import style_from_dict
@@ -28,8 +32,8 @@
 from prompt_toolkit.contrib.completers import WordCompleter
 from prompt_toolkit.history import InMemoryHistory
 
+
 logname = 'prompt.log'
-
 logging.basicConfig(
      level=logging.DEBUG,
      filemode='a',
@@ -39,34 +43,29 @@
 blockchain = LevelDBBlockchain(Settings.LEVELDB_PATH)
 Blockchain.RegisterBlockchain(blockchain)
 
+
 example_style = style_from_dict({
     # User input.
-    Token: '#ff0066',
+    Token:          '#ff0066',
 
     # Prompt.
     Token.Username: '#884444',
-    Token.At: '#00aa00',
-    Token.Colon: '#00aa00',
-    Token.Pound: '#00aa00',
-    Token.Host: '#000088 bg:#aaaaff',
-    Token.Path: '#884444 underline',
+    Token.At:       '#00aa00',
+    Token.Colon:    '#00aa00',
+    Token.Pound:    '#00aa00',
+    Token.Host:     '#000088 bg:#aaaaff',
+    Token.Path:     '#884444 underline',
 })
 
 
 @logged
 class PromptInterface(object):
+
+
     go_on = True
-    completer = WordCompleter(['block',
-                                'tx',
-                                'header',
-                                'mem', 'help',
-                                'state',
-                                'node',
-                                'exit',
-                                'quit',
-                                'config',
-                                'db',
-                                'log'])
+
+    completer = WordCompleter(['block','tx','header','mem','help','state','node','exit','quit','config','db','log'])
+
     commands = ['quit',
                 'help',
                 'block {index/hash}',
@@ -79,24 +78,28 @@
                 'config log on/off'
                 'pause',
                 ]
+
     token_style = style_from_dict({
         Token.Command: '#ff0066',
         Token.Neo: '#0000ee',
         Token.Default: '#00ee00',
         Token.Number: "#ffffff",
     })
+
     history = InMemoryHistory()
+
     start_height = Blockchain.Default().Height
     start_dt = datetime.datetime.utcnow()
+
     node_leader = None
+
     paused = False
 
-
     def paused_loop(self):
+
         while self.paused:
 #            self.__log.debug("paused...")
             time.sleep(1)
-
 
     def get_bottom_toolbar(self, cli=None):
         try:
@@ -105,49 +108,46 @@
                     (Token.Neo, '/'),
                     (Token.Number, str(Blockchain.Default().HeaderHeight))]
         except Exception as e:
-            print('couldnt get toolbar: %s' % e)
+            print("couldnt get toolbar: %s " % e)
             return []
 
 
     def quit(self):
-        print('Shutting down. This may take a bit...')
+        print('Shutting down.  This may take a bit...')
         self.go_on = False
         self.paused = False
         Blockchain.Default().Dispose()
         reactor.stop()
         self.node_leader.Shutdown()
 
-
     def help(self):
         tokens = []
         for c in self.commands:
-            cmd_pair = (Token.Command, '%s\n' % c)
-            tokens.append(cmd_pair)
+            tokens.append((Token.Command, "%s\n" %c))
         print_tokens(tokens, self.token_style)
 
-
     def toggle_pause(self):
-        self.paused = not self.paused
         if self.paused:
-            print('... pausing execution')
-            reactor.callLater(1, self.paused_loop)
-        else:
-            print('resusiming execution ...')
+            self.paused = not self.paused
 #            reactor.run()
+            print("resusiming execution")
+
+        else:
+            self.paused = not self.paused
+            print('pausing execution!')
+            reactor.callLater(1,self.paused_loop)
 
 
     def show_state(self):
         height = Blockchain.Default().Height
-<<<<<<< HEAD
-        headers = Blockchain.Default().HeaderHeight - 1
-=======
         headers = Blockchain.Default().HeaderHeight
 
->>>>>>> 931a9957
         diff = height - self.start_height
         now = datetime.datetime.utcnow()
         difftime = now - self.start_dt
+
         mins = difftime / datetime.timedelta(minutes=1)
+
         bpm = 0
         if diff > 0 and mins > 0:
             bpm = diff / mins
@@ -162,7 +162,6 @@
         tokens = [(Token.Number, out)]
         print_tokens(tokens, self.token_style)
 
-
     def show_nodes(self):
         if self.node_leader and len(self.node_leader.Peers):
             out = ''
@@ -176,32 +175,31 @@
     def show_block(self, args):
         item = self.get_arg(args)
         txarg = self.get_arg(args, 1)
-
         if item is not None:
             block = Blockchain.Default().GetBlock(item)
+
             if block is not None:
                 bjson = json.dumps(block.ToJson(), indent=4)
                 tokens = [(Token.Number, bjson)]
                 print_tokens(tokens, self.token_style)
                 print('\n')
                 if txarg and 'tx' in txarg:
+
                     for tx in block.Transactions:
                         self.show_tx([tx])
 
+
             else:
                 print("could not locate block %s" % item)
         else:
             print("please specify a block")
 
-
     def show_header(self, args):
         item = self.get_arg(args)
-
         if item is not None:
             header = Blockchain.Default().GetHeaderBy(item)
             if header is not None:
                 print(json.dumps(header.ToJson(), indent=4))
-
             else:
                 print("could not locate Header %s \n" % item)
         else:
@@ -210,11 +208,11 @@
 
     def show_tx(self, args):
         item = self.get_arg(args)
-
         if item is not None:
             try:
                 tx,height = Blockchain.Default().GetTransaction(item)
                 if height  > -1:
+
                     bjson = json.dumps(tx.ToJson(), indent=4)
                     tokens = [(Token.Command, bjson)]
                     print_tokens(tokens, self.token_style)
@@ -232,12 +230,12 @@
 
         if item is not None:
             account = Blockchain.Default().GetAccountState(item, print_all_accounts=True)
+
             if account is not None:
                 bjson = json.dumps(account.ToJson(), indent=4)
                 tokens = [(Token.Number, bjson)]
                 print_tokens(tokens, self.token_style)
                 print('\n')
-
             else:
                 print("account %s not found" % item)
         else:
@@ -264,10 +262,10 @@
         item = self.get_arg(args)
 
         if item is not None:
+
             if item.lower() == 'all':
                 contracts = Blockchain.Default().ShowAllContracts()
                 print("contracts: %s " % contracts)
-
             else:
                 contract = Blockchain.Default().GetContract(item)
                 if contract is not None:
@@ -278,7 +276,6 @@
         else:
             print("please specify a contract")
 
-
     def show_spent_coins(self, args):
         item = self.get_arg(args)
 
@@ -286,8 +283,8 @@
             if item.lower() == 'all':
                 coins = Blockchain.Default().GetAllSpentCoins()
                 print("coins %s " % coins)
-
-            else:
+            else:
+
                 coin = Blockchain.Default().GetSpentCoins(item)
                 if coin is not None:
                     bjson = json.dumps(coin.ToJson(), indent=4)
@@ -297,14 +294,12 @@
         else:
             print("please specify a tx hash")
 
-
     def show_mem(self):
         total = resource.getrusage(resource.RUSAGE_SELF).ru_maxrss
         totalmb = total / 1000000
         out = "Total: %s MB\n" % totalmb
         out += "total buffers %s\n" % StreamManager.TotalBuffers()
         print_tokens([(Token.Number, out)], self.token_style)
-
 
     def configure(self, args):
         what = self.get_arg(args)
@@ -326,7 +321,6 @@
                 self.node_leader.BREQMAX = c2
                 print("Set Node Request Max to %s " % c2)
             self.show_state()
-
         elif what == 'db':
             c1 = self.get_arg(args, 1, convert_to_int=True)
             c2 = self.get_arg(args, 2, convert_to_int=True)
@@ -337,11 +331,10 @@
                 Blockchain.Default().CMISSLIM = c2
                 print("Set DB Cache Miss Limit %s " % c2)
             self.show_state()
-
-        elif what == 'log' or what == 'logs':
+        elif what =='log' or what == 'logs':
             c1 = self.get_arg(args, 1).lower()
             if c1 is not None:
-                if c1 == 'on' or c1 == '1':
+                if c1 == 'on' or c1 =='1':
                     print("turning on logging")
                     logger = logging.getLogger()
                     logger.setLevel(logging.DEBUG)
@@ -355,7 +348,6 @@
         else:
             print("cannot configure %s " % what)
             print("Try 'config node 100 1000' or config db 1000 4' or config log on/off")
-
 
     def get_arg(self, arguments, index=0, convert_to_int=False):
         try:
@@ -372,10 +364,10 @@
         if len(result):
             commandParts = [s for s in result.split()]
             return commandParts[0], commandParts[1:]
-        return None, None
-
+        return None,None
 
     def run(self):
+
         dbloop = task.LoopingCall(Blockchain.Default().PersistBlocks)
         dbloop.start(.1)
 
@@ -383,11 +375,7 @@
 
         self.node_leader = NodeLeader.Instance()
 
-        tokens = [(Token.Neo, 'NEO'),
-                        (Token.Default,' cli. Type '),
-                        (Token.Command, "'help' "),
-                        (Token.Default, 'to get started')]
-
+        tokens = [(Token.Neo, 'NEO'),(Token.Default,' cli. Type '),(Token.Command, "'help' "), (Token.Default, 'to get started')]
         print_tokens(tokens, self.token_style)
         print("\n")
 
@@ -401,43 +389,42 @@
 
             command, arguments = self.parse_result(result)
 
-            if command:
+            if command is not None and len(command) > 0:
                 command = command.lower()
 
-                if command == 'help':
+
+                if command == 'quit' or command == 'exit':
+                    self.quit()
+                elif command == 'help':
                     self.help()
-                elif command == 'state':
-                    self.show_state()
-                elif command == 'mem':
-                    self.show_mem()
-                elif command in ['pause', 'unpause', 'resume']:
-                    self.toggle_pause()
-                elif command in ['quit', 'exit']:
-                    self.quit()
-                elif command in ['nodes', 'node']:
-                    self.show_nodes()
                 elif command == 'block':
                     self.show_block(arguments)
                 elif command == 'tx':
                     self.show_tx(arguments)
                 elif command == 'header':
                     self.show_header(arguments)
-                elif command == 'account':
+                elif command =='account':
                     self.show_account_state(arguments)
-<<<<<<< HEAD
-                elif command == 'contract':
-=======
                 elif command == 'asset':
                     self.show_asset_state(arguments)
                 elif command =='contract':
->>>>>>> 931a9957
                     self.show_contract_state(arguments)
                 elif command == 'sc':
                     self.show_spent_coins(arguments)
+                elif command == 'mem':
+                    self.show_mem()
+                elif command == 'nodes' or command == 'node':
+                    self.show_nodes()
+                elif command == 'state':
+                    self.show_state()
                 elif command == 'config':
                     self.configure(arguments)
+                elif command == 'pause' or command == 'unpause' or command == 'resume':
+                    self.toggle_pause()
+                elif command == None:
+                    print('please specify a command')
                 else:
-                    print('command %s not found' % command)
+                    print("command %s not found" % command)
 
             else:
                 pass
