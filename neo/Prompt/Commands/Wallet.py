--- conflicted
+++ resolved
@@ -4,14 +4,8 @@
 from neo.Core.TX.Transaction import TransactionOutput
 from neo.SmartContract.ContractParameterContext import ContractParametersContext
 from neo.Network.NodeLeader import NodeLeader
-<<<<<<< HEAD
-from neo.Prompt.Utils import get_asset_id
-from neo.Fixed8 import Fixed8
-from neo.UInt160 import UInt160
-=======
 from neo.Prompt.Utils import string_from_fixed8, get_asset_id
 from neocore.Fixed8 import Fixed8
->>>>>>> 86a62dfd
 from prompt_toolkit import prompt
 import binascii
 import json
@@ -181,35 +175,23 @@
 
     addr = None
     asset_type = None
-<<<<<<< HEAD
     watch_only = 0
-=======
->>>>>>> 86a62dfd
     try:
         for item in args:
             if len(item) == 34:
                 addr = wallet.ToScriptHash(item)
             elif len(item) > 1:
                 asset_type = get_asset_id(wallet, item)
-<<<<<<< HEAD
             if item == '--watch':
                 watch_only = 64
-=======
->>>>>>> 86a62dfd
 
     except Exception as e:
         print("Invalid arguments specified")
 
     if asset_type:
-<<<<<<< HEAD
         unspents = wallet.FindUnspentCoinsByAsset(asset_type, from_addr=addr, watch_only_val=watch_only)
     else:
         unspents = wallet.FindUnspentCoins(from_addr=addr, watch_only_val=watch_only)
-=======
-        unspents = wallet.FindUnspentCoinsByAsset(asset_type, from_addr=addr)
-    else:
-        unspents = wallet.FindUnspentCoins(from_addr=addr)
->>>>>>> 86a62dfd
 
     for unspent in unspents:
         print('\n-----------------------------------------------')
