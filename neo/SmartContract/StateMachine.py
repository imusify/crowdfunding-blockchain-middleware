import sys

from logzero import logger

from neo.Core.State.ContractState import ContractState
from neo.Core.State.AssetState import AssetState
from neo.Core.Blockchain import Blockchain
from neo.Core.FunctionCode import FunctionCode
from neo.Core.State.StorageItem import StorageItem
from neo.Core.State.StorageKey import StorageKey
from neo.Core.State.ValidatorState import ValidatorState
from neo.Core.AssetType import AssetType
from neocore.Cryptography.Crypto import Crypto
from neocore.Cryptography.ECCurve import ECDSA
from neocore.UInt160 import UInt160
from neocore.UInt256 import UInt256
from neocore.Fixed8 import Fixed8
from neo.VM.InteropService import StackItem, stack_item_to_py
from neo.SmartContract.StorageContext import StorageContext
from neo.SmartContract.StateReader import StateReader
from neo.EventHub import dispatch_smart_contract_event, SmartContractEvent

import pdb


class StateMachine(StateReader):

    _accounts = None
    _validators = None
    _assets = None
    _contracts = None
    _storages = None

    _wb = None

    _contracts_created = {}

    def __init__(self, accounts, validators, assets, contracts, storages, wb):

        super(StateMachine, self).__init__()

        self._accounts = accounts
        self._validators = validators
        self._assets = assets
        self._contracts = contracts
        self._storages = storages
        self._wb = wb

        self.Register("Neo.Account.SetVotes", self.Account_SetVotes)
        self.Register("Neo.Validator.Register", self.Validator_Register)
        self.Register("Neo.Asset.Create", self.Asset_Create)
        self.Register("Neo.Asset.Renew", self.Asset_Renew)
        self.Register("Neo.Contract.Create", self.Contract_Create)
        self.Register("Neo.Contract.Migrate", self.Contract_Migrate)
        self.Register("Neo.Contract.GetStorageContext", self.Contract_GetStorageContext)
        self.Register("Neo.Contract.Destroy", self.Contract_Destroy)
        self.Register("Neo.Storage.Put", self.Storage_Put)
        self.Register("Neo.Storage.Delete", self.Storage_Delete)

        self.Register("AntShares.Account.SetVotes", self.Account_SetVotes)
        self.Register("AntShares.Validator.Register", self.Validator_Register)
        self.Register("AntShares.Asset.Create", self.Asset_Create)
        self.Register("AntShares.Asset.Renew", self.Asset_Renew)
        self.Register("AntShares.Contract.Create", self.Contract_Create)
        self.Register("AntShares.Contract.Migrate", self.Contract_Migrate)
        self.Register("AntShares.Contract.GetStorageContext", self.Contract_GetStorageContext)
        self.Register("AntShares.Contract.Destroy", self.Contract_Destroy)
        self.Register("AntShares.Storage.Put", self.Storage_Put)
        self.Register("AntShares.Storage.Delete", self.Storage_Delete)

    def CheckStorageContext(self, context):
        if context is None:
            return False

        contract = self._contracts.TryGet(context.ScriptHash.ToBytes())

        if contract is not None:
            if contract.HasStorage:
                return True

        return False

    def ExecutionCompleted(self, engine, success, error=None):

        # commit storages right away
        if success:
            self.Commit()

        super(StateMachine, self).ExecutionCompleted(engine, success, error)

    def Commit(self):
        if self._wb is not None:
            self._accounts.Commit(self._wb, False)
            self._validators.Commit(self._wb, False)
            self._assets.Commit(self._wb, False)
            self._contracts.Commit(self._wb, False)
            self._storages.Commit(self._wb, False)

    def TestCommit(self):
        if self._storages.DebugStorage:
            self._storages.Commit(self._wb, False)

    def Blockchain_GetAccount(self, engine):
        hash = UInt160(data=engine.EvaluationStack.Pop().GetByteArray())
        address = Crypto.ToAddress(hash).encode('utf-8')

        account = self._accounts.TryGet(address)

        if account:
            engine.EvaluationStack.PushT(StackItem.FromInterface(account))
        else:
            print("no account")
            engine.EvaluationStack.PushT(False)

        return True

    def Blockchain_GetAsset(self, engine):

        hash = UInt256(data=engine.EvaluationStack.Pop().GetByteArray())

        asset = self._assets.TryGet(hash.ToBytes())
        if asset:
            engine.EvaluationStack.PushT(StackItem.FromInterface(asset))
        else:
            engine.EvaluationStack.PushT(False)
        return True

    def Blockchain_GetContract(self, engine):
        hash = UInt160(data=engine.EvaluationStack.Pop().GetByteArray())

        contract = self._contracts.TryGet(hash.ToBytes())

        if contract:
            engine.EvaluationStack.PushT(StackItem.FromInterface(contract))
        else:
            engine.EvaluationStack.PushT(False)
        return True

    def Account_SetVotes(self, engine):

        try:
            account = engine.EvaluationStack.Pop().GetInterface()

            vote_list = engine.EvaluationStack.Pop().GetArray()
        except Exception as e:
            logger.error("could not get account or votes: %s " % e)
            return False

        if account is None or len(vote_list) > 1024:
            return False

        if account.IsFrozen:
            return False

        balance = account.BalanceFor(Blockchain.SystemShare().Hash)

        if balance == Fixed8.Zero() and len(vote_list) > 0:
            return False

        acct = self._accounts.GetAndChange(account.AddressBytes)
        voteset = []
        for v in vote_list:
            if v not in voteset:
                voteset.append(v.GetByteArray())
        acct.Votes = voteset

        # print("*****************************************************")
        # print("SET ACCOUNT VOTES %s " % json.dumps(acct.ToJson(), indent=4))
        # print("*****************************************************")
        return True

    def Validator_Register(self, engine):

        pubkey = ECDSA.decode_secp256r1(engine.EvaluationStack.Pop().GetByteArray(), unhex=False, check_on_curve=True).G
        if pubkey.IsInfinity:
            return False

        if not self.CheckWitnessPubkey(engine, pubkey):
            return False

        vstate = ValidatorState(pub_key=pubkey)
        validator = self._validators.GetOrAdd(pubkey.ToBytes(), vstate)
        engine.EvaluationStack.PushT(StackItem.FromInterface(validator))
        return True

    def Asset_Create(self, engine):

        tx = engine.ScriptContainer

        asset_type = int(engine.EvaluationStack.Pop().GetBigInteger())

        if asset_type not in AssetType.AllTypes() or \
                asset_type == AssetType.CreditFlag or \
                asset_type == AssetType.DutyFlag or \
                asset_type == AssetType.GoverningToken or \
                asset_type == AssetType.UtilityToken:

            return False

        if len(engine.EvaluationStack.Peek().GetByteArray()) > 1024:
            return False

        name = engine.EvaluationStack.Pop().GetByteArray().decode('utf-8')

        amount = Fixed8(engine.EvaluationStack.Pop().GetBigInteger())

        if amount == Fixed8.Zero() or amount < Fixed8.NegativeSatoshi():
            return False

        if asset_type == AssetType.Invoice and amount != Fixed8.NegativeSatoshi():
            return False

        precision = int(engine.EvaluationStack.Pop().GetBigInteger())

        if precision > 8:
            return False

        if asset_type == AssetType.Share and precision != 0:
            return False

        if amount != Fixed8.NegativeSatoshi() and amount.value % pow(10, 8 - precision) != 0:
            return False

        ownerData = engine.EvaluationStack.Pop().GetByteArray()

        owner = ECDSA.decode_secp256r1(ownerData, unhex=False).G

        if owner.IsInfinity:
            return False

        if not self.CheckWitnessPubkey(engine, owner):
            logger.error("check witness false...")
            return False

        admin = UInt160(data=engine.EvaluationStack.Pop().GetByteArray())

        issuer = UInt160(data=engine.EvaluationStack.Pop().GetByteArray())

        new_asset = AssetState(
            asset_id=tx.Hash, asset_type=asset_type, name=name, amount=amount,
            available=Fixed8.Zero(), precision=precision, fee_mode=0, fee=Fixed8.Zero(),
            fee_addr=UInt160(), owner=owner, admin=admin, issuer=issuer,
            expiration=Blockchain.Default().Height + 1 + 2000000, is_frozen=False
        )

        asset = self._assets.GetOrAdd(tx.Hash.ToBytes(), new_asset)

        # print("*****************************************************")
        # print("CREATED ASSET %s " % tx.Hash.ToBytes())
        # print("*****************************************************")
        engine.EvaluationStack.PushT(StackItem.FromInterface(asset))

        return True

    def Asset_Renew(self, engine):

        current_asset = engine.EvaluationStack.Pop().GetInterface()

        if current_asset is None:
            return False

        years = engine.EvaluationStack.Pop().GetBigInteger()

        asset = self._assets.GetAndChange(current_asset.AssetId.ToBytes())

        if asset.Expiration < Blockchain.Default().Height + 1:
            asset.Expiration = Blockchain.Default().Height + 1

        try:

            asset.Expiration = asset.Expiration + years * 2000000

        except Exception as e:
            logger.error("could not set expiration date %s " % e)

            asset.Expiration = sys.maxsize

        # tx = engine.ScriptContainer
        # print("*****************************************************")
        # print("Renewed ASSET %s " % tx.Hash.ToBytes())
        # print("*****************************************************")
        engine.EvaluationStack.PushT(StackItem.FromInterface(asset))

        engine.EvaluationStack.PushT(asset.Expiration)

        return True

    def Contract_Create(self, engine):

        script = engine.EvaluationStack.Pop().GetByteArray()

        if len(script) > 1024 * 1024:
            return False

        param_list = engine.EvaluationStack.Pop().GetByteArray()
        if len(param_list) > 252:
            return False

        return_type = int(engine.EvaluationStack.Pop().GetBigInteger())

        contract_properties = int(engine.EvaluationStack.Pop().GetBigInteger())

        if len(engine.EvaluationStack.Peek().GetByteArray()) > 252:
            return False
        name = engine.EvaluationStack.Pop().GetByteArray()

        if len(engine.EvaluationStack.Peek().GetByteArray()) > 252:
            return False
        code_version = engine.EvaluationStack.Pop().GetByteArray()

        if len(engine.EvaluationStack.Peek().GetByteArray()) > 252:
            return False
        author = engine.EvaluationStack.Pop().GetByteArray()

        if len(engine.EvaluationStack.Peek().GetByteArray()) > 252:
            return False
        email = engine.EvaluationStack.Pop().GetByteArray()

        if len(engine.EvaluationStack.Peek().GetByteArray()) > 65536:
            return False

        description = engine.EvaluationStack.Pop().GetByteArray()

        hash = Crypto.ToScriptHash(script, unhex=False)

        contract = self._contracts.TryGet(hash.ToBytes())

        if contract is None:

            code = FunctionCode(script=script, param_list=param_list, return_type=return_type, contract_properties=contract_properties)

            contract = ContractState(code, contract_properties, name, code_version, author, email, description)

            self._contracts.GetAndChange(code.ScriptHash().ToBytes(), contract)

            self._contracts_created[hash.ToBytes()] = UInt160(data=engine.CurrentContext.ScriptHash())

        engine.EvaluationStack.PushT(StackItem.FromInterface(contract))

        self.events_to_dispatch.append(
            SmartContractEvent(SmartContractEvent.CONTRACT_CREATED, [contract],
                               hash, Blockchain.Default().Height,
                               engine.ScriptContainer.Hash if engine.ScriptContainer else None,
                               test_mode=engine.testMode))
        return True

    def Contract_Migrate(self, engine):

        script = engine.EvaluationStack.Pop().GetByteArray()

        if len(script) > 1024 * 1024:
            return False

        param_list = engine.EvaluationStack.Pop().GetByteArray()

        if len(param_list) > 252:
            return False

        return_type = int(engine.EvaluationStack.Pop().GetBigInteger())

        contract_properties = engine.EvaluationStack.Pop().GetBigInteger()

        if len(engine.EvaluationStack.Peek().GetByteArray()) > 252:
            return False
        name = engine.EvaluationStack.Pop().GetByteArray().decode('utf-8')

        if len(engine.EvaluationStack.Peek().GetByteArray()) > 252:
            return False
        version = engine.EvaluationStack.Pop().GetByteArray().decode('utf-8')

        if len(engine.EvaluationStack.Peek().GetByteArray()) > 252:
            return False
        author = engine.EvaluationStack.Pop().GetByteArray().decode('utf-8')

        if len(engine.EvaluationStack.Peek().GetByteArray()) > 252:
            return False
        email = engine.EvaluationStack.Pop().GetByteArray().decode('utf-8')

        if len(engine.EvaluationStack.Peek().GetByteArray()) > 65536:
            return False
        description = engine.EvaluationStack.Pop().GetByteArray().decode('utf-8')

        hash = Crypto.ToScriptHash(script, unhex=False)

        contract = self._contracts.TryGet(hash.ToBytes())

        if contract is None:

            code = FunctionCode(script=script, param_list=param_list, return_type=return_type)

            contract = ContractState(code=code, contract_properties=contract_properties,
                                     name=name, version=version, author=author,
                                     email=email, description=description)

            self._contracts.Add(hash.ToBytes(), contract)

            self._contracts_created[hash.ToBytes()] = UInt160(data=engine.CurrentContext.ScriptHash)

            if contract.HasStorage:

                for pair in self._storages.Find(engine.CurrentContext.ScriptHash()):

                    key = StorageKey(script_hash=hash, key=pair.Key.Key)
                    item = StorageItem(pair.Value.Value)
                    self._storages.Add(key, item)

        engine.EvaluationStack.PushT(StackItem.FromInterface(contract))


        self.events_to_dispatch.append(
            SmartContractEvent(SmartContractEvent.CONTRACT_MIGRATED, [contract],
                               hash, Blockchain.Default().Height,
                               engine.ScriptContainer.Hash if engine.ScriptContainer else None,
                               test_mode=engine.testMode))

        return self.Contract_Destroy(engine)

    def Contract_GetStorageContext(self, engine):

        contract = engine.EvaluationStack.Pop().GetInterface()

        if contract.ScriptHash.ToBytes() in self._contracts_created:

            created = self._contracts_created[contract.ScriptHash.ToBytes()]

            if created == UInt160(data=engine.CurrentContext.ScriptHash()):

                context = StorageContext(script_hash=contract.ScriptHash)
                engine.EvaluationStack.PushT(StackItem.FromInterface(context))

        return True

    def Contract_Destroy(self, engine):
        hash = UInt160(data=engine.CurrentContext.ScriptHash())

        contract = self._contracts.TryGet(hash.ToBytes())

        if contract is not None:

            self._contracts.Remove(hash.ToBytes())

            if contract.HasStorage:

                for pair in self._storages.Find(hash.ToBytes()):

                    self._storages.Remove(pair.Key)

        self.events_to_dispatch.append(
            SmartContractEvent(SmartContractEvent.CONTRACT_DESTROY, [contract],
                               hash, Blockchain.Default().Height,
                               engine.ScriptContainer.Hash if engine.ScriptContainer else None,
                               test_mode=engine.testMode))
        return True

    def Storage_Get(self, engine):

        context = None
        try:
            item = engine.EvaluationStack.Pop()
            context = item.GetInterface()
        except Exception as e:
            logger.error("could not get storage context %s " % e)
            return False

        if not self.CheckStorageContext(context):
            return False

        key = engine.EvaluationStack.Pop().GetByteArray()
        storage_key = StorageKey(script_hash=context.ScriptHash, key=key)
        item = self._storages.TryGet(storage_key.GetHashCodeBytes())

        keystr = key

        valStr = bytearray(0)

        if item is not None:
            valStr = bytearray(item.Value)

        if len(key) == 20:
            keystr = Crypto.ToAddress(UInt160(data=key))

            try:
                valStr = int.from_bytes(valStr, 'little')
            except Exception as e:
                pass

        if item is not None:

            engine.EvaluationStack.PushT(bytearray(item.Value))

        else:
            engine.EvaluationStack.PushT(bytearray(0))

        hash = None
        if engine.ScriptContainer:
            hash = engine.ScriptContainer.Hash

        self.events_to_dispatch.append(
            SmartContractEvent(SmartContractEvent.STORAGE_GET, ['%s -> %s' % (keystr, valStr)],
                               context.ScriptHash, Blockchain.Default().Height,
<<<<<<< HEAD
                               engine.ScriptContainer.Hash if engine.ScriptContainer else None,
                               test_mode=engine.testMode))
=======
                               hash, test_mode=engine.testMode))
>>>>>>> 1a1652a9

        return True

    def Storage_Put(self, engine):

        context = None
        try:

            context = engine.EvaluationStack.Pop().GetInterface()
        except Exception as e:
            logger.error("Storage Context Not found on stack")
            return False

        if not self.CheckStorageContext(context):
            return False

        key = engine.EvaluationStack.Pop().GetByteArray()
        if len(key) > 1024:
            return False

        value = engine.EvaluationStack.Pop().GetByteArray()

        new_item = StorageItem(value=value)
        storage_key = StorageKey(script_hash=context.ScriptHash, key=key)
        item = self._storages.GetOrAdd(storage_key.GetHashCodeBytes(), new_item)

        keystr = key
        valStr = bytearray(item.Value)

        if len(key) == 20:
            keystr = Crypto.ToAddress(UInt160(data=key))

            try:
                valStr = int.from_bytes(valStr, 'little')
            except Exception as e:
                pass

        hash = None
        if engine.ScriptContainer:
            hash = engine.ScriptContainer.Hash

        self.events_to_dispatch.append(
            SmartContractEvent(SmartContractEvent.STORAGE_PUT, ['%s -> %s' % (keystr, valStr)],
                               context.ScriptHash, Blockchain.Default().Height,
<<<<<<< HEAD
                               engine.ScriptContainer.Hash if engine.ScriptContainer else None,
                               test_mode=engine.testMode))
=======
                               hash, test_mode=engine.testMode))
>>>>>>> 1a1652a9

        return True

    def Storage_Delete(self, engine):

        context = engine.EvaluationStack.Pop().GetInterface()

        if not self.CheckStorageContext(context):
            return False

        key = engine.EvaluationStack.Pop().GetByteArray()

        storage_key = StorageKey(script_hash=context.ScriptHash, key=key)

<<<<<<< HEAD
=======
        hash = None
        if engine.ScriptContainer:
            hash = engine.ScriptContainer.Hash

>>>>>>> 1a1652a9
        if len(key) == 20:
            keystr = Crypto.ToAddress(UInt160(data=key))

            self.events_to_dispatch.append(SmartContractEvent(SmartContractEvent.STORAGE_DELETE, [keystr],
                                                              context.ScriptHash, Blockchain.Default().Height,
<<<<<<< HEAD
                                                              engine.ScriptContainer.Hash if engine.ScriptContainer else None,
                                                              test_mode=engine.testMode))
=======
                                                              hash, test_mode=engine.testMode))
>>>>>>> 1a1652a9

        self._storages.Remove(storage_key.GetHashCodeBytes())

        return True


<|MERGE_RESOLUTION|>--- conflicted
+++ resolved
@@ -491,19 +491,11 @@
         else:
             engine.EvaluationStack.PushT(bytearray(0))
 
-        hash = None
-        if engine.ScriptContainer:
-            hash = engine.ScriptContainer.Hash
-
         self.events_to_dispatch.append(
             SmartContractEvent(SmartContractEvent.STORAGE_GET, ['%s -> %s' % (keystr, valStr)],
                                context.ScriptHash, Blockchain.Default().Height,
-<<<<<<< HEAD
                                engine.ScriptContainer.Hash if engine.ScriptContainer else None,
                                test_mode=engine.testMode))
-=======
-                               hash, test_mode=engine.testMode))
->>>>>>> 1a1652a9
 
         return True
 
@@ -541,19 +533,11 @@
             except Exception as e:
                 pass
 
-        hash = None
-        if engine.ScriptContainer:
-            hash = engine.ScriptContainer.Hash
-
         self.events_to_dispatch.append(
             SmartContractEvent(SmartContractEvent.STORAGE_PUT, ['%s -> %s' % (keystr, valStr)],
                                context.ScriptHash, Blockchain.Default().Height,
-<<<<<<< HEAD
                                engine.ScriptContainer.Hash if engine.ScriptContainer else None,
                                test_mode=engine.testMode))
-=======
-                               hash, test_mode=engine.testMode))
->>>>>>> 1a1652a9
 
         return True
 
@@ -568,24 +552,13 @@
 
         storage_key = StorageKey(script_hash=context.ScriptHash, key=key)
 
-<<<<<<< HEAD
-=======
-        hash = None
-        if engine.ScriptContainer:
-            hash = engine.ScriptContainer.Hash
-
->>>>>>> 1a1652a9
         if len(key) == 20:
             keystr = Crypto.ToAddress(UInt160(data=key))
 
             self.events_to_dispatch.append(SmartContractEvent(SmartContractEvent.STORAGE_DELETE, [keystr],
                                                               context.ScriptHash, Blockchain.Default().Height,
-<<<<<<< HEAD
                                                               engine.ScriptContainer.Hash if engine.ScriptContainer else None,
                                                               test_mode=engine.testMode))
-=======
-                                                              hash, test_mode=engine.testMode))
->>>>>>> 1a1652a9
 
         self._storages.Remove(storage_key.GetHashCodeBytes())
 
