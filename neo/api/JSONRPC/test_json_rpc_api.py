--- conflicted
+++ resolved
@@ -274,7 +274,6 @@
         self.assertEqual(res["result"]["port"], 20332)
         self.assertEqual(res["result"]["useragent"], "/NEO-PYTHON:%s/" % __version__)
 
-<<<<<<< HEAD
     def test_validate_address(self):
         # example from docs.neo.org
         req = self._gen_rpc_req("validateaddress", params=["AQVh2pG732YvtNaxEGkQUei3YA4cvo7d2i"])
@@ -301,7 +300,7 @@
         res = json.loads(self.app.home(mock_req))
         self.assertTrue('error' in res)
         self.assertEqual('Missing argument', res['error']['message'])
-=======
+
     def test_getrawtx_1(self):
         txid = 'cedb5c4e24b1f6fc5b239f2d1049c3229ad5ed05293c696b3740dc236c3f41b4'
         req = self._gen_rpc_req("getrawtransaction", params=[txid, 1])
@@ -375,4 +374,3 @@
         u = UInt256.ParseString('0ff23561c611ccda65470c9a4a5f1be31f2f4f61b98c75d051e1a72e85a302eb')
         unspents = GetBlockchain().GetAllUnspent(u)
         self.assertEqual(len(unspents), 1)
->>>>>>> 0cc8e162
