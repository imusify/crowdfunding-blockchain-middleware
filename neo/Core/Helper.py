from base58 import b58decode
from neo.Blockchain import GetBlockchain, GetStateReader
from neo.Cryptography.Crypto import *
from neocore.IO.BinaryWriter import BinaryWriter
from neocore.UInt160 import UInt160
from neo.IO.MemoryStream import StreamManager
from neo.VM.ScriptBuilder import ScriptBuilder
from neo.SmartContract.ApplicationEngine import ApplicationEngine
from neocore.Fixed8 import Fixed8
from neo.SmartContract import TriggerType
from neo.Settings import settings


class Helper(object):

    @staticmethod
    def WeightedFilter(list):
        raise NotImplementedError()

    @staticmethod
    def WeightedAverage(list):
        raise NotImplementedError()

    @staticmethod
    def GetHashData(hashable):
        """
        Get the data used for hashing.

        Args:
            hashable (neo.IO.Mixins.SerializableMixin): object extending SerializableMixin

        Returns:
            bytes:
        """
        ms = StreamManager.GetStream()
        writer = BinaryWriter(ms)
        hashable.SerializeUnsigned(writer)
        ms.flush()
        retVal = ms.ToArray()
        StreamManager.ReleaseStream(ms)
        return retVal

    @staticmethod
    def Sign(verifiable, keypair):
        """
        Sign the `verifiable` object with the private key from `keypair`.

        Args:
            verifiable:
            keypair (neo.Wallets.KeyPair):

        Returns:
            bool: True if successfully signed. False otherwise.
        """
        prikey = bytes(keypair.PrivateKey)
        hashdata = verifiable.GetHashData()
        res = Crypto.Default().Sign(hashdata, prikey, keypair.PublicKey)
        return res

    @staticmethod
    def ToArray(value):
        """
        Serialize the given `value` to a an array of bytes.

        Args:
            value (neo.IO.Mixins.SerializableMixin): object extending SerializableMixin.

        Returns:
            bytes:
        """
        ms = StreamManager.GetStream()
        writer = BinaryWriter(ms)

        value.Serialize(writer)

        retVal = ms.ToArray()
        StreamManager.ReleaseStream(ms)

        return retVal

    @staticmethod
    def AddrStrToScriptHash(address):
        """
        Convert a public address to a script hash.

        Args:
            address (str): base 58 check encoded public address.

        Raises:
            ValueError: if the address length of address version is incorrect.
            Exception: if the address checksum fails.

        Returns:
            UInt160:
        """
        data = b58decode(address)
        if len(data) != 25:
            raise ValueError('Not correct Address, wrong length.')
        if data[0] != settings.ADDRESS_VERSION:
            raise ValueError('Not correct Coin Version')

        checksum = Crypto.Default().Hash256(data[:21])[:4]
        if checksum != data[21:]:
            raise Exception('Address format error')
        return UInt160(data=data[1:21])

    @staticmethod
    def ToScriptHash(scripts):
        """
        Get a hash of the provided message using the ripemd160 algorithm.

        Args:
            scripts (str): message to hash.

        Returns:
            str: hash as a double digit hex string.
        """
        return Crypto.Hash160(scripts)

    @staticmethod
    def RawBytesToScriptHash(raw):
        """
        Get a hash of the provided raw bytes using the ripemd160 algorithm.

        Args:
            raw (bytes): byte array of raw bytes. i.e. b'\xAA\xBB\xCC'

        Returns:
            UInt160:
        """
        rawh = binascii.unhexlify(raw)
        rawhashstr = binascii.unhexlify(bytes(Crypto.Hash160(rawh), encoding='utf-8'))
        return UInt160(data=rawhashstr)

    @staticmethod
    def VerifyScripts(verifiable):
        """
        Verify the scripts of the provided `verifiable` object.

        Args:
            verifiable (neo.IO.Mixins.VerifiableMixin):

        Returns:
            bool: True if verification is successful. False otherwise.
        """
        try:
            hashes = verifiable.GetScriptHashesForVerifying()
        except Exception as e:
            logger.error("couldn't get script hashes %s " % e)
            return False

        if len(hashes) != len(verifiable.Scripts):
            return False

        state_reader = GetStateReader()
        blockchain = GetBlockchain()

        for i in range(0, len(hashes)):
            verification = verifiable.Scripts[i].VerificationScript

            if len(verification) == 0:
                sb = ScriptBuilder()
                sb.EmitAppCall(hashes[i].Data)
                verification = sb.ToArray()

            else:
                verification_hash = Crypto.ToScriptHash(verification, unhex=False)
                if hashes[i] != verification_hash:
                    return False

            engine = ApplicationEngine(TriggerType.Verification, verifiable, blockchain, state_reader, Fixed8.Zero())
            engine.LoadScript(verification, False)
            invoction = verifiable.Scripts[i].InvocationScript
            engine.LoadScript(invoction, True)

            try:
                success = engine.Execute()
                state_reader.ExecutionCompleted(engine, success)

            except Exception as e:
                state_reader.ExecutionCompleted(engine, False, e)

<<<<<<< HEAD
=======
            #            pdb.set_trace()
>>>>>>> 86a62dfd
            if engine.EvaluationStack.Count != 1 or not engine.EvaluationStack.Pop().GetBoolean():
                return False

        return True

    @staticmethod
    def IToBA(value):
        return [1 if digit == '1' else 0 for digit in bin(value)[2:]]<|MERGE_RESOLUTION|>--- conflicted
+++ resolved
@@ -180,10 +180,6 @@
             except Exception as e:
                 state_reader.ExecutionCompleted(engine, False, e)
 
-<<<<<<< HEAD
-=======
-            #            pdb.set_trace()
->>>>>>> 86a62dfd
             if engine.EvaluationStack.Count != 1 or not engine.EvaluationStack.Pop().GetBoolean():
                 return False
 
