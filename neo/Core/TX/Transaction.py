# -*- coding:utf-8 -*-
"""
Description:
    Transaction Basic Class
Usage:
    from neo.Core.Transaction import Transaction
"""
from itertools import groupby
from neo.Blockchain import *
from neo.Core.TX.TransactionAttribute import *
<<<<<<< HEAD
from neo.Core.CoinReference import CoinReference
from neocore.Fixed8 import Fixed8
=======
from neo.Fixed8 import Fixed8
>>>>>>> ca1d7152
from neo.Network.Inventory import Inventory
from neo.Network.InventoryType import InventoryType
from neo.Network.Mixins import InventoryMixin
from neo.Cryptography.Crypto import *
from neocore.IO.Mixins import SerializableMixin
from neo.IO.MemoryStream import StreamManager
from neocore.IO.BinaryReader import BinaryReader
from neo.Core.Mixins import EquatableMixin
from neo.Core.Helper import Helper
from neo.Core.Witness import Witness
from neocore.UInt256 import UInt256
from neo.Core.AssetType import AssetType


class TransactionResult(EquatableMixin):
    AssetId = None
    Amount = Fixed8(0)

    def __init__(self, asset_id, amount):
        """
        Create an instance.

        Args:
            asset_id (UInt256):
            amount (Fixed8):
        """
        self.AssetId = asset_id
        self.Amount = amount

    def ToString(self):
        """
        Get a string representation of the object.

        Returns:
            str:
        """
        return "%s -> %s " % (self.AssetId.ToString(), self.Amount.value)


class TransactionType(object):
    MinerTransaction = b'\x00'
    IssueTransaction = b'\x01'
    ClaimTransaction = b'\x02'
    EnrollmentTransaction = b'\x20'
    VotingTransaction = b'\x24'
    RegisterTransaction = b'\x40'
    ContractTransaction = b'\x80'
    AgencyTransaction = b'\xb0'
    PublishTransaction = b'\xd0'
    InvocationTransaction = b'\xd1'


class TransactionOutput(SerializableMixin, EquatableMixin):
    Value = None  # should be fixed 8
    ScriptHash = None
    AssetId = None

    """docstring for TransactionOutput"""

    def __init__(self, AssetId=None, Value=None, script_hash=None):
        """
        Create an instance.

        Args:
            AssetId (UInt256):
            Value (Fixed8):
            script_hash (UInt160):
        """
        super(TransactionOutput, self).__init__()
        self.AssetId = AssetId
        self.Value = Value
        self.ScriptHash = script_hash

    #        if self.ScriptHash is None:
    #            raise Exception("Script hash is required!!!!!!!!")

    @property
    def Address(self):
        """
        Get the public address of the transaction.

        Returns:
            str: base58 encoded string representing the address.
        """
        return Crypto.ToAddress(self.ScriptHash)

    @property
    def AddressBytes(self):
        """
        Get the public address of the transaction.

        Returns:
            bytes: base58 encoded address.
        """
        return bytes(self.Address, encoding='utf-8')

    def Serialize(self, writer):
        """
        Serialize object.

        Args:
            writer (neo.IO.BinaryWriter):
        """
        writer.WriteUInt256(self.AssetId)
        writer.WriteFixed8(self.Value)
        writer.WriteUInt160(self.ScriptHash)

    def Deserialize(self, reader):
        """
        Deserialize full object.

        Args:
            reader (neo.IO.BinaryReader):
        """
        self.AssetId = reader.ReadUInt256()
        self.Value = reader.ReadFixed8()
        self.ScriptHash = reader.ReadUInt160()
        if self.ScriptHash is None:
            raise Exception("Script hash is required from deserialize!!!!!!!!")

    def ToJson(self):
        """
        Convert object members to a dictionary that can be parsed as JSON.

        Returns:
             dict:
        """
        return {
            'AssetId': self.AssetId.ToString(),
            'Value': self.Value.value,
            'ScriptHash': self.Address
        }


class TransactionInput(SerializableMixin, EquatableMixin):
    """docstring for TransactionInput"""

    PrevHash = None
    PrevIndex = None

    def __init__(self, prevHash=None, prevIndex=None):
        """
        Create an instance.
        Args:
            prevHash (UInt256):
            prevIndex (int):
        """
        super(TransactionInput, self).__init__()
        self.PrevHash = prevHash
        self.PrevIndex = prevIndex

    def Serialize(self, writer):
        """
        Serialize object.

        Args:
            writer (neo.IO.BinaryWriter):
        """
        writer.WriteUInt256(self.PrevHash)
        writer.WriteUInt16(self.PrevIndex)

    def Deserialize(self, reader):
        """
        Deserialize full object.

        Args:
            reader (neo.IO.BinaryReader):
        """
        self.PrevHash = reader.ReadUInt256()
        self.PrevIndex = reader.ReadUInt16()

    def ToString(self):
        """
        Get the string representation of the object.

        Returns:
            str: PrevHash:PrevIndex
        """
        return self.PrevHash + ":" + self.PrevIndex

    def ToJson(self):
        """
        Convert object members to a dictionary that can be parsed as JSON.

        Returns:
             dict:
        """
        return {
            'PrevHash': self.PrevHash.ToString(),
            'PrevIndex': self.PrevIndex
        }


class Transaction(Inventory, InventoryMixin):
    Type = None

    Version = 0

    Attributes = []

    inputs = []

    outputs = []

    scripts = []

    __system_fee = None
    __network_fee = None

    InventoryType = InventoryType.TX

    __hash = None
    __htbs = None

    __height = 0

    __references = None

    MAX_TX_ATTRIBUTES = 16

    """docstring for Transaction"""

    def __init__(self, inputs=[], outputs=[], attributes=[], scripts=[]):
        """
        Create an instance.
        Args:
            inputs (list): of neo.Core.CoinReference.CoinReference.
            outputs (list): of neo.Core.TX.Transaction.TransactionOutput items.
            attributes (list): of neo.Core.TX.TransactionAttribute.
            scripts:
        """
        super(Transaction, self).__init__()
        self.inputs = inputs
        self.outputs = outputs
        self.Attributes = attributes
        self.scripts = scripts
        self.InventoryType = 0x01  # InventoryType TX 0x01
        self.__references = None

    @property
    def Hash(self):
        """
        Get the hash of the transaction.

        Returns:
            UInt256:
        """
        if not self.__hash:
            ba = bytearray(binascii.unhexlify(self.GetHashData()))
            hash = Crypto.Hash256(ba)
            self.__hash = UInt256(data=hash)
        return self.__hash

    def GetHashData(self):
        """
        Get the data used for hashing.

        Returns:
            bytes:
        """
        return Helper.GetHashData(self)

    def GetMessage(self):
        """
        Get the data used for hashing.

        Returns:
            bytes:
        """
        return self.GetHashData()

    def getAllInputs(self):
        """
        Get the inputs.

        Returns:
            list:
        """
        return self.inputs

    def ResetReferences(self):
        """Reset local stored references."""
        self.__references = None

    def ResetHashData(self):
        """Reset local stored hash data."""
        self.__hash = None

    @property
    def Scripts(self):
        """
        Get the scripts

        Returns:
            list:
        """
        return self.scripts

    @property
    def References(self):
        """
        Get all references.

        Returns:
            dict:
                Key (UInt256): input PrevHash
                Value (TransactionOutput): object.
        """
        if self.__references is None:

            refs = {}

            # group by the input prevhash
            for hash, group in groupby(self.inputs, lambda x: x.PrevHash):

                tx, height = GetBlockchain().GetTransaction(hash.ToBytes())
                if tx is not None:
                    for input in group:
                        refs[input] = tx.outputs[input.PrevIndex]

            self.__references = refs

        return self.__references

    def Size(self):
        """
        Get the total size in bytes of the object.

        Returns:
            int: size.
        """
        len_attributes = sys.getsizeof(self.Attributes)
        len_inputs = sys.getsizeof(self.inputs)
        len_outputs = sys.getsizeof(self.outputs)
        len_scripts = sys.getsizeof(self.scripts)
        return sys.getsizeof(self.Type) + sys.getsizeof(0) + len_attributes + len_inputs + len_outputs + len_scripts

    def Height(self):
        return self.__height

    def SystemFee(self):
        """
        Get the system fee.

        Returns:
            Fixed8: currently fixed to 0.
        """
        return Fixed8(0)

    def NetworkFee(self):
        """
        Get the network fee.

        Returns:
            Fixed8:
        """
        if self.__network_fee is None:

            input = Fixed8(0)

            for coin_ref in self.References.values():
                if coin_ref.AssetId == GetBlockchain().SystemCoin().Hash:
                    input = input + coin_ref.Value

            output = Fixed8(0)

            for tx_output in self.outputs:
                if tx_output.AssetId == GetBlockchain().SystemCoin().Hash:
                    output = output + tx_output.Value

            self.__network_fee = input - output - self.SystemFee()

        #            logger.info("Determined network fee to be %s " % (self.__network_fee.value))

        return self.__network_fee

    #        if self.__network_fee == Fixed8.Satoshi():
    #            Fixed8 input = References.Values.Where(p= > p.AssetId.Equals(.SystemCoin.Hash)).Sum(p= > p.Value);
    #            Fixed8 output = Outputs.Where(p= > p.AssetId.Equals(Blockchain.SystemCoin.Hash)).Sum(p= > p.Value);
    #            _network_fee = input - output - SystemFee;
    #            pass

    #        return self.__network_fee

    def Deserialize(self, reader):
        """
        Deserialize full object.

        Args:
            reader (neo.IO.BinaryReader):
        """
        self.DeserializeUnsigned(reader)

        self.scripts = reader.ReadSerializableArray()
        self.OnDeserialized()

    def DeserializeExclusiveData(self, reader):
        pass

    @staticmethod
    def DeserializeFromBufer(buffer, offset=0):
        """
        Deserialize object instance from the specified buffer.

        Args:
            buffer (bytes, bytearray, BytesIO): (Optional) data to create the stream from.
            offset: UNUSED

        Returns:
            Transaction:
        """
        mstream = StreamManager.GetStream(buffer)
        reader = BinaryReader(mstream)
        tx = Transaction.DeserializeFrom(reader)

        StreamManager.ReleaseStream(mstream)
        return tx

    @staticmethod
    def DeserializeFrom(reader):
        """
        Deserialize full object.

        Args:
            reader (neo.IO.BinaryReader):

        Returns:
            Transaction:
        """
        ttype = reader.ReadByte()
        tx = None

        from neo.Core.TX.RegisterTransaction import RegisterTransaction
        from neo.Core.TX.IssueTransaction import IssueTransaction
        from neo.Core.TX.ClaimTransaction import ClaimTransaction
        from neo.Core.TX.MinerTransaction import MinerTransaction
        from neo.Core.TX.PublishTransaction import PublishTransaction
        from neo.Core.TX.InvocationTransaction import InvocationTransaction
        from neo.Core.TX.EnrollmentTransaction import EnrollmentTransaction

        if ttype == int.from_bytes(TransactionType.RegisterTransaction, 'little'):
            tx = RegisterTransaction()
        elif ttype == int.from_bytes(TransactionType.MinerTransaction, 'little'):
            tx = MinerTransaction()
        elif ttype == int.from_bytes(TransactionType.IssueTransaction, 'little'):
            tx = IssueTransaction()
        elif ttype == int.from_bytes(TransactionType.ClaimTransaction, 'little'):
            tx = ClaimTransaction()
        elif ttype == int.from_bytes(TransactionType.PublishTransaction, 'little'):
            tx = PublishTransaction()
        elif ttype == int.from_bytes(TransactionType.InvocationTransaction, 'little'):
            tx = InvocationTransaction()
        elif ttype == int.from_bytes(TransactionType.EnrollmentTransaction, 'little'):
            tx = EnrollmentTransaction()
        else:
            tx = Transaction()
            tx.Type = ttype

        tx.DeserializeUnsignedWithoutType(reader)

        tx.scripts = []
        byt = reader.ReadVarInt()

        if byt > 0:
            for i in range(0, byt):
                witness = Witness()
                witness.Deserialize(reader)

                tx.scripts.append(witness)

        tx.OnDeserialized()

        return tx

    def DeserializeUnsigned(self, reader):
        """
        Deserialize object.

        Args:
            reader (neo.IO.BinaryReader):

        Raises:
            Exception: if transaction type is incorrect.
        """
        txtype = reader.ReadByte()
        if txtype != int.from_bytes(self.Type, 'little'):
            raise Exception('incorrect type {}, wanted {}'.format(txtype, int.from_bytes(self.Type, 'little')))
        self.DeserializeUnsignedWithoutType(reader)

    def DeserializeUnsignedWithoutType(self, reader):
        """
        Deserialize object without reading transaction type data.

        Args:
            reader (neo.IO.BinaryReader):
        """
        self.Version = reader.ReadByte()
        self.DeserializeExclusiveData(reader)
        self.Attributes = reader.ReadSerializableArray('neo.Core.TX.TransactionAttribute.TransactionAttribute',
                                                       max=self.MAX_TX_ATTRIBUTES)
        self.inputs = reader.ReadSerializableArray('neo.Core.CoinReference.CoinReference')
        self.outputs = reader.ReadSerializableArray('neo.Core.TX.Transaction.TransactionOutput')

    def Equals(self, other):
        if other is None or other is not self:
            return False
        return self.Hash == other.Hash

    def ToArray(self):
        """
        Get the byte data of self.

        Returns:
            bytes:
        """
        return Helper.ToArray(self)

    def Serialize(self, writer):
        """
        Serialize object.

        Args:
            writer (neo.IO.BinaryWriter):
        """
        self.SerializeUnsigned(writer)
        writer.WriteSerializableArray(self.scripts)

    def SerializeUnsigned(self, writer):
        """
        Serialize object.

        Args:
            writer (neo.IO.BinaryWriter):
        """
        writer.WriteByte(self.Type)
        writer.WriteByte(self.Version)
        self.SerializeExclusiveData(writer)

        if len(self.Attributes) > self.MAX_TX_ATTRIBUTES:
            raise Exception("Cannot have more than %s transaction attributes" % self.MAX_TX_ATTRIBUTES)

        writer.WriteSerializableArray(self.Attributes)
        writer.WriteSerializableArray(self.inputs)
        writer.WriteSerializableArray(self.outputs)

    def SerializeExclusiveData(self, writer):
        pass

    def OnDeserialized(self):
        pass

    def ToJson(self):
        """
        Convert object members to a dictionary that can be parsed as JSON.

        Returns:
             dict:
        """
        jsn = {}
        jsn["txid"] = self.Hash.ToString()
        jsn["type"] = self.Type if type(self.Type) is int else int.from_bytes(self.Type, 'little')
        jsn["version"] = self.Version
        jsn["attributes"] = [attr.ToJson() for attr in self.Attributes]
        jsn["vout"] = [out.ToJson() for out in self.outputs]
        jsn["vin"] = [input.ToJson() for input in self.inputs]
        jsn["sys_fee"] = self.SystemFee().value
        jsn["net_fee"] = self.NetworkFee().value
        jsn["scripts"] = [script.ToJson() for script in self.scripts]
        return jsn

    def Verify(self, mempool):
        """
        Verify the transaction.

        Args:
            mempool:

        Returns:
            bool: True if verified. False otherwise.
        """
        logger.info("Verifying transaction: %s " % self.Hash.ToBytes())

        return Helper.VerifyScripts(self)

    #        logger.info("return true for now ...")
    #        return True

    #        for i in range(1, len(self.inputs)):
    #            j=0
    #            while j < i:
    #                j = j+1
    #                if self.inputs[i].PrevHash == self.inputs[j].PrevHash and self.inputs[i].PrevIndex() == self.inputs[j].PrevIndex():
    #                    return False
    #        logger.info("Verified inputs 1")
    #       for tx in mempool:
    #           if tx is not self:
    #               for ip in self.inputs:
    #                   if ip in tx.inputs:
    #                       return False
    #
    #        logger.info("Verified inputs 2, checking double spend")
    #
    #        if GetBlockchain().IsDoubleSpend(self):
    #            return False
    #
    #        logger.info("verifying outputs ...")
    #        for txOutput in self.outputs:
    #            asset = GetBlockchain().GetAssetState(txOutput.AssetId)
    #
    #            if asset is None: return False
    #
    #            if txOutput.Value % pow(10, 8 - asset.Precision) != 0:
    #                return False
    #
    #        logger.info("unimplemented after here ...")
    #        return True
    #        txResults = self.GetTransactionResults()
    #
    #        if txResults is None: return False
    #
    #        destroyedResults = []
    #        [destroyedResults.append(tx) for tx in txResults if tx.Amount==Fixed8(0)]
    #        numDestroyed = len(destroyedResults)
    #        if numDestroyed > 1:
    #            return False
    #        if numDestroyed == 1 and destroyedResults[0].AssetId != GetSystemCoin().Hash:
    #            return False
    #        if self.SystemFee() > Fixed8(0) and ( numDestroyed == 0 or destroyedResults[0].Amount < self.SystemFee()):
    #            return False
    #
    #        issuedResults = []
    #
    #        [issuedResults.append(tx) for tx in txResults if tx.Amount() < Fixed8(0)]
    #
    #        if self.Type == TransactionType.MinerTransaction or self.Type == TransactionType.ClaimTransaction:
    #            for tx in issuedResults:
    #                if tx.AssetId != GetSystemCoin().Hash:
    #                    return False
    #
    #        elif self.Type == TransactionType.IssueTransaction:
    #            for tx in issuedResults:
    #                if tx.AssetId != GetSystemCoin().Hash:
    #                    return False
    #
    #        else:
    #            if len(issuedResults) > 0:
    #                return False
    #
    #        usageECDH=0
    #
    #        for attr in self.Attributes:
    #            if attr.Usage == TransactionAttributeUsage.ECDH02 or attr.Usage == TransactionAttributeUsage.ECDH03:
    #                usageECDH = usageECDH+1
    #                if usageECDH > 1:
    #                    return False
    #

    def GetScriptHashesForVerifying(self):
        """
        Get a list of script hashes for verifying transactions.

        Raises:
            Exception: if there are no valid assets in the transaction.

        Returns:
            list: of UInt160 type script hashes.
        """
        if not self.References and len(self.Attributes) < 1:
            return []

        hashes = set()
        for coinref, output in self.References.items():
            hashes.add(output.ScriptHash)

        for attr in self.Attributes:
            if attr.Usage == TransactionAttributeUsage.Script:
                if type(attr.Data) is UInt160:
                    hashes.add(attr.Data)
                else:
                    hashes.add(UInt160(data=attr.Data))

        for key, group in groupby(self.outputs, lambda p: p.AssetId):
            asset = GetBlockchain().GetAssetState(key.ToBytes())
            if asset is None:
                raise Exception("Invalid operation")

            if asset.AssetType == AssetType.DutyFlag:
                for p in group:
                    hashes.add(p.ScriptHash)

        hashlist = list(hashes)
        hashlist.sort()
        return hashlist

    def GetTransactionResults(self):
        """
        Get the execution results of the transaction.

        Returns:
            None: if the transaction has no references.
            list: of TransactionResult objects.
        """
        if self.References is None:
            return None

        results = []
        realresults = []
        for ref_output in self.References.values():
            results.append(TransactionResult(ref_output.AssetId, ref_output.Value))

        for output in self.outputs:
            results.append(TransactionResult(output.AssetId, output.Value * Fixed8(-1)))

        for key, group in groupby(results, lambda x: x.AssetId):
            sum = Fixed8(0)
            for item in group:
                sum = sum + item.Amount

            if sum != Fixed8.Zero():
                realresults.append(TransactionResult(key, sum))

        return realresults


class ContractTransaction(Transaction):
    def __init__(self, *args, **kwargs):
        """
        Create an instance.

        Args:
            *args:
            **kwargs:
        """
        super(ContractTransaction, self).__init__(*args, **kwargs)
        self.Type = TransactionType.ContractTransaction<|MERGE_RESOLUTION|>--- conflicted
+++ resolved
@@ -8,12 +8,7 @@
 from itertools import groupby
 from neo.Blockchain import *
 from neo.Core.TX.TransactionAttribute import *
-<<<<<<< HEAD
-from neo.Core.CoinReference import CoinReference
 from neocore.Fixed8 import Fixed8
-=======
-from neo.Fixed8 import Fixed8
->>>>>>> ca1d7152
 from neo.Network.Inventory import Inventory
 from neo.Network.InventoryType import InventoryType
 from neo.Network.Mixins import InventoryMixin
