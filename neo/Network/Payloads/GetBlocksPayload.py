--- conflicted
+++ resolved
@@ -1,13 +1,6 @@
 import sys
-<<<<<<< HEAD
-
-from logzero import logger
 
 from neocore.IO.Mixins import SerializableMixin
-from neocore.UInt256 import UInt256
-=======
-from neo.IO.Mixins import SerializableMixin
->>>>>>> fdc0e107
 
 
 class GetBlocksPayload(SerializableMixin):
