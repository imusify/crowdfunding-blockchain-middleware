--- conflicted
+++ resolved
@@ -1,9 +1,4 @@
-<<<<<<< HEAD
-
 from neocore.IO.Mixins import SerializableMixin
-=======
-from neo.IO.Mixins import SerializableMixin
->>>>>>> fdc0e107
 import sys
 
 
