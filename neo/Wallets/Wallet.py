--- conflicted
+++ resolved
@@ -182,17 +182,10 @@
     def DeleteNEP5Token(self, token):
         """
         Delete a NEP5 token from the wallet.
-<<<<<<< HEAD
 
         Args:
             token (NEP5Token): an instance of type neo.Wallets.NEP5Token.
 
-=======
-
-        Args:
-            token (NEP5Token): an instance of type neo.Wallets.NEP5Token.
-
->>>>>>> 86a62dfd
         Returns:
             bool: success status.
         """
