--- conflicted
+++ resolved
@@ -40,11 +40,7 @@
         Create an instance.
 
         Args:
-<<<<<<< HEAD
-            prev_hash (neo.UInt256): (Optional if coin_reference is given) the hash of the previous transaction.
-=======
             prev_hash (neocore.UInt256): (Optional if coin_reference is given) the hash of the previous transaction.
->>>>>>> 86a62dfd
             prev_index (UInt16/int): (Optional if coin_reference is given) index of the previous transaction.
             tx_output (neo.Core.Transaction.TransactionOutput): an object representing a transaction output.
             coin_reference (neo.Core.CoinReference): (Optional if prev_hash and prev_index are given) an object representing a single UTXO / transaction input.
@@ -106,15 +102,9 @@
         return True
 
     def RefToBytes(self):
-<<<<<<< HEAD
         vin_index = bytearray(self.Reference.PrevIndex.to_bytes(1, 'little'))
         vin_tx = self.Reference.PrevHash.Data
         vindata = vin_tx + vin_index
-=======
-        vin_index = bytearray(self.Reference.PrevIndex.to_bytes(2, 'little'))
-        vin_tx = self.Reference.PrevHash.Data
-        vindata = vin_index + vin_tx
->>>>>>> 86a62dfd
         return vindata
 
     def ToJson(self):
