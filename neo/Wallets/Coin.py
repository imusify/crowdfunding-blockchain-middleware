--- conflicted
+++ resolved
@@ -108,16 +108,12 @@
         return vindata
 
     def ToJson(self):
-<<<<<<< HEAD
-
-=======
         """
         Convert object members to a dictionary that can be parsed as JSON.
 
         Returns:
              dict:
         """
->>>>>>> 7bbdafd8
         return {
             'Reference': self.Reference.ToJson(),
             'Output': self.Output.ToJson(),
